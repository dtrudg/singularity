#!/bin/bash
#
# Copyright (c) 2017, SingularityWare, LLC. All rights reserved.
#
# See the COPYRIGHT.md file at the top-level directory of this distribution and at
# https://github.com/singularityware/singularity/blob/master/COPYRIGHT.md.
#
# This file is part of the Singularity Linux container project. It is subject to the license
# terms in the LICENSE.md file found in the top-level directory of this distribution and
# at https://github.com/singularityware/singularity/blob/master/LICENSE.md. No part
# of Singularity, including this file, may be copied, modified, propagated, or distributed
# except according to the terms contained in the LICENSE.md file.
#
# This file also contains content that is covered under the LBNL/DOE/UC modified
# 3-clause BSD license and is subject to the license terms in the LICENSE-LBNL.md
# file found in the top-level directory of this distribution and at
# https://github.com/singularityware/singularity/blob/master/LICENSE-LBNL.md.


## Basic sanity
if [ -z "$SINGULARITY_libexecdir" ]; then
    echo "Could not identify the Singularity libexecdir."
    exit 1
fi

## Load functions
if [ -f "$SINGULARITY_libexecdir/singularity/functions" ]; then
    . "$SINGULARITY_libexecdir/singularity/functions"
else
    echo "Error loading functions: $SINGULARITY_libexecdir/singularity/functions"
    exit 1
fi

if [ -z "${SINGULARITY_ROOTFS:-}" ]; then
    message ERROR "Singularity root file system not defined\n"
    exit 1
fi

if [ -z "${SINGULARITY_BUILDDEF:-}" ]; then
    message ERROR "Singularity bootstrap definition file not defined!\n"
    exit 1
fi

if [ ! -f "${SINGULARITY_BUILDDEF:-}" ]; then
    message ERROR "Singularity bootstrap definition file not found!\n"
    exit 1
fi


umask 0002

# First priority goes to runscript defined in build file
runscript_command=$(singularity_section_get "runscript" "$SINGULARITY_BUILDDEF")

# If the command is not empty, write to file.
if [ ! -z "$runscript_command" ]; then
    echo "User defined %runscript found! Taking priority."
    echo "$runscript_command" > "$SINGULARITY_ROOTFS/singularity"    
fi

test -d "$SINGULARITY_ROOTFS/proc" || install -d -m 755 "$SINGULARITY_ROOTFS/proc"
test -d "$SINGULARITY_ROOTFS/sys" || install -d -m 755 "$SINGULARITY_ROOTFS/sys"
test -d "$SINGULARITY_ROOTFS/tmp" || install -d -m 755 "$SINGULARITY_ROOTFS/tmp"
test -d "$SINGULARITY_ROOTFS/dev" || install -d -m 755 "$SINGULARITY_ROOTFS/dev"

mount --no-mtab -t proc proc "$SINGULARITY_ROOTFS/proc"
mount --no-mtab -t sysfs sysfs "$SINGULARITY_ROOTFS/sys"
mount --no-mtab --rbind "/tmp" "$SINGULARITY_ROOTFS/tmp"
mount --no-mtab --rbind "/dev" "$SINGULARITY_ROOTFS/dev"

cp /etc/hosts           "$SINGULARITY_ROOTFS/etc/hosts"
cp /etc/resolv.conf     "$SINGULARITY_ROOTFS/etc/resolv.conf"

### EXPORT ENVARS
DEBIAN_FRONTEND=noninteractive
SINGULARITY_ENVIRONMENT="/.singularity.d/env/91-environment.sh"
export DEBIAN_FRONTEND SINGULARITY_ENVIRONMENT


# Script helper paths
ADD_LABEL=$SINGULARITY_libexecdir/singularity/python/helpers/json/add.py

##########################################################################################
#
# MAIN SECTIONS
#
##########################################################################################


### SETUP
if [ -z "${SINGULARITY_BUILDSECTION:-}" -o "${SINGULARITY_BUILDSECTION:-}" == "setup" ]; then
    if singularity_section_exists "setup" "$SINGULARITY_BUILDDEF"; then
        ARGS=`singularity_section_args "setup" "$SINGULARITY_BUILDDEF"`
        singularity_section_get "setup" "$SINGULARITY_BUILDDEF" | /bin/sh -e -x $ARGS || ABORT 255
    fi

    if [ ! -x "$SINGULARITY_ROOTFS/bin/sh" -a ! -L "$SINGULARITY_ROOTFS/bin/sh" ]; then
        message ERROR "Could not locate /bin/sh inside the container\n"
        exit 255
    fi
else
    message 2 "Skipping setup section\n"
fi


### FILES
if [ -z "${SINGULARITY_BUILDSECTION:-}" -o "${SINGULARITY_BUILDSECTION:-}" == "files" ]; then
    if singularity_section_exists "files" "$SINGULARITY_BUILDDEF"; then
        message 1 "Adding files to container\n"

        singularity_section_get "files" "$SINGULARITY_BUILDDEF" | sed -e 's/#.*//' | while read origin dest; do
            if [ -n "${origin:-}" ]; then
                if [ -z "${dest:-}" ]; then
                    dest="$origin"
                fi
                message 1 "Copying '$origin' to '$dest'\n"
                if ! /bin/cp -fLr $origin "$SINGULARITY_ROOTFS/$dest"; then
                    message ERROR "Failed copying file(s) into container\n"
                    exit 255
                fi
            fi
        done
    fi
else
    message 2 "Skipping files section\n"
fi


### ENVIRONMENT
if [ -z "${SINGULARITY_BUILDSECTION:-}" -o "${SINGULARITY_BUILDSECTION:-}" == "environment" ]; then
    if singularity_section_exists "environment" "$SINGULARITY_BUILDDEF"; then
        message 1 "Adding environment to container\n"

        singularity_section_get "environment" "$SINGULARITY_BUILDDEF" >> "$SINGULARITY_ROOTFS/.singularity.d/env/90-environment.sh"

        # Sourcing the environment
        . "$SINGULARITY_ROOTFS/.singularity.d/env/90-environment.sh"
    fi
else
    message 2 "Skipping environment section\n"
fi


### RUN POST
if [ -z "${SINGULARITY_BUILDSECTION:-}" -o "${SINGULARITY_BUILDSECTION:-}" == "post" ]; then
    if singularity_section_exists "post" "$SINGULARITY_BUILDDEF"; then
        message 1 "Running post scriptlet\n"
        
        ARGS=`singularity_section_args "post" "$SINGULARITY_BUILDDEF"`
        singularity_section_get "post" "$SINGULARITY_BUILDDEF" | chroot "$SINGULARITY_ROOTFS" /bin/sh -e -x $ARGS || ABORT 255
    fi
else
    message 2 "Skipping post section\n"
fi


### LABELS
if [ -z "${SINGULARITY_BUILDSECTION:-}" -o "${SINGULARITY_BUILDSECTION:-}" == "labels" ]; then
    if singularity_section_exists "labels" "$SINGULARITY_BUILDDEF"; then
        message 1 "Adding deffile section labels to container\n"

        singularity_section_get "labels" "$SINGULARITY_BUILDDEF" | while read KEY VAL; do
            if [ -n "$KEY" -a -n "$VAL" ]; then
                $ADD_LABEL --key "$KEY" --value "$VAL" --file "$SINGULARITY_ROOTFS/.singularity.d/labels.json"
            fi
        done
    fi
else
    message 2 "Skipping labels section\n"
fi

### RUNSCRIPT
if [ -z "${SINGULARITY_BUILDSECTION:-}" -o "${SINGULARITY_BUILDSECTION:-}" == "runscript" ]; then
    if singularity_section_exists "runscript" "$SINGULARITY_BUILDDEF"; then
        message 1 "Adding runscript\n"

        echo -n "#!/bin/sh " > "$SINGULARITY_ROOTFS/.singularity.d/runscript"
        singularity_section_args "runscript" "$SINGULARITY_BUILDDEF" >> "$SINGULARITY_ROOTFS/.singularity.d/runscript"
        echo "" >> "$SINGULARITY_ROOTFS/.singularity.d/runscript"
        singularity_section_get "runscript" "$SINGULARITY_BUILDDEF" >> "$SINGULARITY_ROOTFS/.singularity.d/runscript"

    fi
else
    message 2 "Skipping runscript section\n"
<<<<<<< HEAD
=======
fi


### HELP FOR RUNSCRIPT
if [ -z "${SINGULARITY_BUILDSECTION:-}" -o "${SINGULARITY_BUILDSECTION:-}" == "help" ]; then
    if singularity_section_exists "help" "$SINGULARITY_BUILDDEF"; then
        message 1 "Adding runscript help\n"
        singularity_section_args "help" "$SINGULARITY_BUILDDEF" > "$SINGULARITY_ROOTFS/.singularity.d/runscript.help"
        echo "" >> "$SINGULARITY_ROOTFS/.singularity.d/runscript.help"
        singularity_section_get "help" "$SINGULARITY_BUILDDEF" >> "$SINGULARITY_ROOTFS/.singularity.d/runscript.help"
        # Add label for the file
        HELPLABEL="org.label-schema.usage.singularity.runscript.help"
        HELPFILE="/.singularity.d/runscript.help"
        $SINGULARITY_libexecdir/singularity/python/helpers/json/add.py --key "$HELPLABEL" --value "$HELPFILE" --file "$SINGULARITY_ROOTFS/.singularity.d/labels.json"
    fi
else
    message 2 "Skipping runscript help section\n"
>>>>>>> 7d5b9535
fi


### RUN TEST
if [ -z "${SINGULARITY_BUILDSECTION:-}" -o "${SINGULARITY_BUILDSECTION:-}" == "test" ]; then
    if [ -z "${SINGULARITY_NOTEST:-}" ]; then
        if singularity_section_exists "test" "$SINGULARITY_BUILDDEF"; then
            message 1 "Running test scriptlet\n"

            ARGS=`singularity_section_args "test" "$SINGULARITY_BUILDDEF"`
            echo "#!/bin/sh" > "$SINGULARITY_ROOTFS/.singularity.d/test"
            echo "" >> "$SINGULARITY_ROOTFS/.singularity.d/test"
            singularity_section_get "test" "$SINGULARITY_BUILDDEF" >> "$SINGULARITY_ROOTFS/.singularity.d/test"

            chmod 0755 "$SINGULARITY_ROOTFS/.singularity.d/test"

            chroot "$SINGULARITY_ROOTFS" /bin/sh -e -x $ARGS "/.singularity.d/test" "$@" || ABORT 255
        fi
    fi
else
    message 2 "Skipping test section\n"
fi


##########################################################################################
#
# APP SECTIONS
#
##########################################################################################

### APPINSTALL
if [ -z "${SINGULARITY_BUILDSECTION:-}" -o "${SINGULARITY_BUILDSECTION:-}" == "appinstall" ]; then
    if singularity_section_exists "appinstall" "$SINGULARITY_BUILDDEF"; then
        APPNAMES=(`singularity_section_args "appinstall" "$SINGULARITY_BUILDDEF"`)
        message 1 "Found applications ${APPNAMES} to install\n"
        
        for APPNAME in "${APPNAMES[@]}"; do

            APPBASE="$SINGULARITY_ROOTFS/scif/apps/${APPNAME}"
            singularity_app_init "${APPNAME}" "${SINGULARITY_ROOTFS}"
            singularity_app_save "${APPNAME}" "$SINGULARITY_BUILDDEF" "${APPBASE}/scif/Singularity"
            singularity_app_install_get "${APPNAME}" "$SINGULARITY_BUILDDEF" | chroot "$SINGULARITY_ROOTFS" /bin/sh -e || ABORT 255

            APPFOLDER_SIZE=$(singularity_calculate_size "${APPBASE}")
            $ADD_LABEL --key "SINGULARITY_APP_SIZE" --value "${APPFOLDER_SIZE}MB" --file "$APPBASE/scif/labels.json"
            $ADD_LABEL --key "SINGULARITY_APP_NAME" --value "${APPNAME}" --file "${APPBASE}/scif/labels.json"

        done
    fi
else
    message 2 "No applications detected for install\n"
fi


### APPHELP
if [ -z "${SINGULARITY_BUILDSECTION:-}" -o "${SINGULARITY_BUILDSECTION:-}" == "apphelp" ]; then
    if singularity_section_exists "apphelp" "$SINGULARITY_BUILDDEF"; then
        APPNAMES=(`singularity_section_args "apphelp" "$SINGULARITY_BUILDDEF"`)
        message 1 "Found applications ${APPNAMES} with help sections\n"
        
        for APPNAME in "${APPNAMES[@]}"; do
            singularity_app_init "${APPNAME}" "${SINGULARITY_ROOTFS}"
            APPHELP=$(singularity_section_get "'apphelp ${APPNAME}'" "$SINGULARITY_BUILDDEF")

            if [ ! -z "$APPHELP" ]; then
                echo "$APPHELP" > "$SINGULARITY_ROOTFS/scif/apps/${APPNAME}/scif/runscript.help"    
            fi
        done
    fi
fi


### APPRUNSCRIPT
if [ -z "${SINGULARITY_BUILDSECTION:-}" -o "${SINGULARITY_BUILDSECTION:-}" == "apprun" ]; then
    if singularity_section_exists "apprun" "$SINGULARITY_BUILDDEF"; then
        APPNAMES=(`singularity_section_args "apprun" "$SINGULARITY_BUILDDEF"`)
        message 1 "Found applications ${APPNAMES} with runscript definitions\n"
        
        for APPNAME in "${APPNAMES[@]}"; do
            singularity_app_init "${APPNAME}" "${SINGULARITY_ROOTFS}"
            APPRUN=$(singularity_section_get "'apprun ${APPNAME}'" "$SINGULARITY_BUILDDEF")

            if [ ! -z "$APPRUN" ]; then
                echo "$APPRUN" > "$SINGULARITY_ROOTFS/scif/apps/${APPNAME}/scif/runscript"
                chmod 0755 "$SINGULARITY_ROOTFS/scif/apps/${APPNAME}/scif/runscript"  
            fi

            # Make sure we have metadata
            APPBASE="$SINGULARITY_ROOTFS/scif/apps/${APPNAME}"
            APPFOLDER_SIZE=$(singularity_calculate_size "${APPBASE}")
            $ADD_LABEL --key "SINGULARITY_APP_SIZE" --value "${APPFOLDER_SIZE}MB" --file "$APPBASE/scif/labels.json" --quiet -f
            $ADD_LABEL --key "SINGULARITY_APP_NAME" --value "${APPNAME}" --file "${APPBASE}/scif/labels.json" --quiet -f

        done
    fi
fi


### APPFILES
if [ -z "${SINGULARITY_BUILDSECTION:-}" -o "${SINGULARITY_BUILDSECTION:-}" == "appfiles" ]; then
    if singularity_section_exists "appfiles" "$SINGULARITY_BUILDDEF"; then
        APPNAMES=(`singularity_section_args "appfiles" "$SINGULARITY_BUILDDEF"`)
        message 1 "Adding files to ${APPNAMES}\n"

        for APPNAME in "${APPNAMES[@]}"; do
            singularity_app_init "${APPNAME}" "${SINGULARITY_ROOTFS}"
            singularity_section_get "'appfiles ${APPNAME}'" "$SINGULARITY_BUILDDEF" | sed -e 's/#.*//' | while read origin dest; do
                if [ -n "${origin:-}" ]; then
                    if [ -z "${dest:-}" ]; then
                        dest="$origin"
                    fi
                    # files must be relative to app
                    dest="scif/apps/${APPNAME}"
                    message 1 "Copying '$origin' to '$dest'\n"
                    if ! /bin/cp -fLr $origin "$SINGULARITY_ROOTFS/$dest"; then
                        message ERROR "Failed copying file(s) for app ${APPNAME} into container\n"
                        exit 255
                    fi
                fi
            done
        done
    fi
fi


### APPENVIRONMENT
if [ -z "${SINGULARITY_BUILDSECTION:-}" -o "${SINGULARITY_BUILDSECTION:-}" == "appenv" ]; then
    if singularity_section_exists "appenv" "$SINGULARITY_BUILDDEF"; then
        APPNAMES=(`singularity_section_args "appenv" "$SINGULARITY_BUILDDEF"`)
        message 1 "Adding custom environment to ${APPNAMES}\n"

        for APPNAME in "${APPNAMES[@]}"; do
            singularity_app_init "${APPNAME}" "${SINGULARITY_ROOTFS}"
            singularity_section_get "'appenv ${APPNAME}'" "$SINGULARITY_BUILDDEF" >> "$SINGULARITY_ROOTFS/scif/apps/${APPNAME}/environment"
            . "$SINGULARITY_ROOTFS/scif/apps/${APPNAME}/environment"
        done
    fi
fi


### APPLABELS
if [ -z "${SINGULARITY_BUILDSECTION:-}" -o "${SINGULARITY_BUILDSECTION:-}" == "appfiles" ]; then
    if singularity_section_exists "applabels" "$SINGULARITY_BUILDDEF"; then
        APPNAMES=(`singularity_section_args "applabels" "$SINGULARITY_BUILDDEF"`)
        message 2 "Adding labels to ${APPNAMES}\n"

        for APPNAME in "${APPNAMES[@]}"; do
            singularity_app_init "${APPNAME}" "${SINGULARITY_ROOTFS}"
            singularity_section_get "'applabels ${APPNAME}'" "$SINGULARITY_BUILDDEF" | while read KEY VAL; do
                if [ -n "$KEY" -a -n "$VAL" ]; then
                    $ADD_LABEL --key "$KEY" --value "$VAL" --file "$SINGULARITY_ROOTFS/scif/apps/${APPNAME}/scif/labels.json"
                fi
            done
        done
     fi
fi

> "$SINGULARITY_ROOTFS/etc/hosts"
> "$SINGULARITY_ROOTFS/etc/resolv.conf"


# If we have a runscript, whether docker, user defined, change permissions
if [ -s "$SINGULARITY_ROOTFS/.singularity.d/runscript" ]; then
    chmod 0755 "$SINGULARITY_ROOTFS/.singularity.d/runscript"
fi

# Copy the runscript into the container
install -m 644 "$SINGULARITY_BUILDDEF" "$SINGULARITY_ROOTFS/.singularity.d/Singularity"<|MERGE_RESOLUTION|>--- conflicted
+++ resolved
@@ -182,8 +182,7 @@
     fi
 else
     message 2 "Skipping runscript section\n"
-<<<<<<< HEAD
-=======
+
 fi
 
 
@@ -201,7 +200,6 @@
     fi
 else
     message 2 "Skipping runscript help section\n"
->>>>>>> 7d5b9535
 fi
 
 
