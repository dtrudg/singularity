# CHANGELOG

This is a manually generated log to track changes to the repository for each release. 
Each section should include general headers such as ### Implemented enhancements 
and **Merged pull requests**. All closed issued and bug fixes should be 
represented by the pull requests that fixed them. This log originated with Singularity 2.4
and changes prior to that are (unfortunately) done retrospectively. Critical items to know are:

 - renamed, deprecated, or removed commands
 - defaults that are changed
 - backward incompatible changes (recipe file format? image file format?)
 - migration guidance (how to convert images?)
 - changed behaviour (recipe sections work differently)

## [v2.5.0-rc1](https://github.com/singularityware/singularity/releases/tag/2.5.0-rc1) (2018-04-04)

 - Restore docker-extract aufs whiteout handling that implements correct
     extraction of docker container layers. This adds libarchive-devel as a
     build time dep. At runtime libarchive is needed for whiteout handling. If
     libarchive is not available at runtime will fall back to previous
     extraction method. 
 - Put /usr/local/{bin,sbin} in front of the default PATH
 - Adjustments to SCIF (Scientific Filesystem) integration for broader use
 - Fixed bug that did not export environment variables for apps with "-" in name
 - Close socket file descriptors in fd_cleanup
 - Fix conflict between `--nv` and `--contain` options
 - Changed behavior of SINGULARITYENV_PATH to overwrite container PATH and
   added SINGULARITYENV_PREPEND_PATH and SINGULARITYENV_APPEND_PATH for users
   wanting to prepend or append to the container PATH at runtime
 - Fix for check_mounted() to check parent directories #1436
<<<<<<< HEAD
 - Throw errors at build and runtime if NO_NEW_PRIVS is not present and working
=======
 - Reset umask to 0022 at start to corrrect several errors 
>>>>>>> 54b5f4c1

## [v2.4.6](https://github.com/singularityware/singularity/releases/tag/2.4.6) (2018-04-04)

 - Fix for check_mounted() to check parent directories #1436
 - Free strdupped temporary variable in joinpath #1438

## [v2.4.5](https://github.com/singularityware/singularity/releases/tag/2.4.5) (2018-03-19)

### Security related fixes
 - Strip authorization header on http redirect to different domain when
   interacting with docker registries.

## [v2.4.4](https://github.com/singularityware/singularity/releases/tag/2.4.4) (2018-03-03)

 - Removed capability to handle docker layer aufs whiteout files correctly as
   it increased potential attack surface on some distros (with apologies to 
   users who requested it).

## [v2.4.3](https://github.com/singularityware/singularity/releases/tag/2.4.3) (2018-03-03)

 - Fix permission denied when binding directory located on NFS with root_squash enabled
 - Add capability to support all tar compression formats #1155
 - Handle docker layer aufs whiteout files correctly (requires libarchive).
 - Close file descriptors pointing to a directory #1305
 - Updated output of image.print command #1190
 - Fixed parsing of backslashes in apprun script #1189
 - Fixed parsing of arch keyword from definition file #1217
 - Fixed incompatibility between --pwd and --contain options #1259
 - Updated license information #1267
 - Fix non-root build from docker containers with non-writable file/dir permissions
 - Fix race condition between container exit and cleanupd while removing runtime directory

## [v2.4.2](https://github.com/singularityware/singularity/releases/tag/2.4.2) (2017-12-05)

 - This fixed an issue for support of older distributions and kernels with regards to `setns()`
   functionality.
 - Fixed autofs bug path (lost during merge)

## [v2.4.1](https://github.com/singularityware/singularity/releases/tag/2.4.1) (2017-11-22)

### apprun script backslash removal fix
 - Fixed the unwanted removal of backslashes in apprun scripts

### Security related fixes
 - Fixed container path and owner limitations (original merge was lost)
 - Check of overlay upper/work images are symlinks

### Implemented enhancements
 - This changelog was added.
 - Addition of APP[app]_[LABELS,ENV,RUNSCRIPT,META] so apps can internally find one another.
 - Exposing labels for SCI-F in environment

### Bug Fixes
 - Adjusting environment parsing regular expression for Docker to allow for "=" sign in variable
 - Try overlayFS now default option
 - Confirm that localstate directories were properly packaged
 - Fix when running over NFS with root_squash enabled
 - Honor the user name request when pulling from Singularity Hub
 - Allow http_proxy envar for runtime and build
 - Properly require mksquashfs tools for Debian packaging
 - Fix for empty docker namespaces in private repositories
 - Fix Docker environment parsing
 - Revert lolcow easter egg
 - Fix "Duplicate bootstrap definition key" triggered by comments and blank spaces
 - Fix for docker permission error when downloading multiple layers
 - Fix parsing of registry (including port), namespace, tags, and version
 - Add "$@" to any CMD/ENTRYPOINT found when building from Docker
 - Added sqaushfs-tools as a dependency for building deb files
 - Fix terminal echo problem when using PID namespace and killing shell
 - Fix SuSE squashFS package name in RPM spec

## [v2.4](https://github.com/singularityware/singularity/releases/tag/2.4) (2017-10-02)
[Full Changelog](https://github.com/singularityware/singularity/compare/2.3.2...2.4)

### Implemented enhancements

 - a new `build` command was added to replace `create` + `bootstrap` ([build](https://singularityware.github.io/docs-build-container))
 - default image format is squashfs, eliminating the need to specify a size
 - for development build supports `--sandbox` (folder) and `--writable` (ext3)
 - a `localimage` can be used as a build base, including ext3, sandbox, and other squashfs images
 - singularity hub can now be used as a base with the uri `shub://`
 - support has been added for instances (services) including network namespace isolation under the `instances` group of commands.
 - [singularity registry](https://www.github.com/singularityhub/sregistry) is released and published
 - [Standard Container Integration Format](https://singularityware.github.io/docs-apps) apps are added to support internal modularity and organization.
 - [build environment](https://singularityware.github.io/build-environment) is better documented
 - Persistent Overlay 
 - Container checks
 - Tests for instance support
 - Wrapper for create
 - Group instance commands
 - Group image commands
 - Bash completion updates

### Deprecated
 - the `create` command is being deprecated in favor of `image.create`
 - `bootstrap` is being deprecated in favor of `build` (will work through 2.4)
 - `expand` is being deprecated in favor of `image.expand`, and no longer works on images with headers (meaning after they are built).
 - `export` is being deprecated and added to the image command group, `image.export`
 - the `shub://` URI no longer supports an integer to reference a container

## [v2.3.2](https://github.com/singularityware/singularity/releases/tag/2.3.2) (2017-09-15)
[Full Changelog](https://github.com/singularityware/singularity/compare/2.3.1...2.3.2)

### Implemented enhancements
 - Quick fix to support manifest lists when pulling from Docker Hub

## [v2.3.1](https://github.com/singularityware/singularity/releases/tag/2.3.1) (2017-06-26)
[Full Changelog](https://github.com/singularityware/singularity/compare/2.3...2.3.1)

### Security Fix
 - A fix was implemented to address an escalation pathway and various identified bugs and potential race conditions.

## [v2.3](https://github.com/singularityware/singularity/releases/tag/2.3) (2017-05-31)
[Full Changelog](https://github.com/singularityware/singularity/compare/2.2.1...2.3)

### Implemented enhancements
- Lots of backend library changes to accommodate a more flexible API
- Restructured Python backend
- Updated bootstrap backend to make it much more reliable
- Direct support for Singularity-Hub
- Ability to run additional commands without root privileges (e.g. create, import, copy, export, etc..).
- Added ability to pull images from Singularity Hub and Docker
- Containers now have labels, and are inspect'able

## v2.2.1 (2017-02-14)
[Full Changelog](https://github.com/singularityware/singularity/compare/2.2...2.2.1)

### Security Fix
 - a security loophole related to mount devices was fixed (thanks @UMU in Sweden)

### Implemented enhancements
 - Fixed some leaky file descriptors
 - Cleaned up `*printf()` usage
 - Catch if user's group is not properly defined

## v2.2 (2016-10-11)
[Full Changelog](https://github.com/singularityware/singularity/compare/2.1.2...2.2)

### Implemented enhancements
 - A complete rework of the back end source code to allow a much larger feature set, sanity, and facilitate contributions
 - The ability to execute completely unprivileged (does not support Singularity images) (thanks to Brian Bockelman)
 - Container execute by URI support (file, http, https, docker, etc..)
 - Integration with the Docker Registry Remote API (thanks to @vsoch), including stateless containers running ad-hoc, bootstrapping, and importing
 - OverlayFS support - Allows for automatic creation of bind points within containers at runtime (thanks to Amanda Duffy and Jarrod Johnson)
 - Additional container formats supported (directories and archives)
 - New bootstrap definition format to handle much more complicated and intuitive recipes
 - All Singularity 2.x containers continue to be supported with this release.


## v2.1.2 (2016-08-04)
[Full Changelog](https://github.com/singularityware/singularity/compare/2.1.1...2.1.2)

### Bug Fixes
 - Fix for kernel panic on corrupt images
 - Fixes build warning

## v2.1.1 (2016-08-03)
[Full Changelog](https://github.com/singularityware/singularity/compare/2.1...2.1.1)

### Bug Fixes
- Contain option no longer maintains current working directory
- Remove need to obtain a shared lock on the image (was failing on some shared file systems)
- Move creation of a container's /environment to the beginning of the bootstrap (so it can be modified via a bootstrap definition file

## v2.1 (2016-07-28)
[Full Changelog](https://github.com/singularityware/singularity/compare/2.0...2.1)

### Implemented enhancements
- Configuration file for system administrator control over what Singularity features users are allowed to use
- Support for non Gnu LibC based distributions (e.g. Alpine Linux)
- Source file restructuring and refactoring
- Added message(), and enabled very verbose debugging
- Be smarter about when to avoid separation of the PID namespace
- Log container runs to syslog()
- Support custom container environments (via container:/environment)
- Sanitized source files for Flawfinder

### Bug Fixes
- Fix bug with /run and /var directories being read only in some situations
- Fix lots of bootstrap definition issues
- Fixed issue with /dev/pts not being mounted within a container
- Resolved some issues with image file de-looping
- Fixed bugs related to very restrictive umasks set

## v2.0 (2016-06-01)
[Full Changelog](https://github.com/singularityware/singularity/compare/1.x...2.0)

### Implemented enhancements
 - Support for non-root container contexts (user outside container, is same user inside container)
 - Support of “live” container sparse image files
 - Utilizing the operating system’s build and dependency resolution subsystems (e.g. YUM, Apt, etc.)
 - Support for Open MPI 2.1 (pre-release)
 - Updates for usage with non-local file systems
 - Performance optimizations
 - Support for native X11


## v1.x (2016-04-06)

### Implemented enhancements

 - Ability to create Singularity containers based on a package specfile
 - Specfile templates can be generated automatically (singularity specgen …)
 - Support for various automatic dependency resolution
 - Dynamic libraries
 - Perl scripts and modules
 - Python scripts and modules
 - R scripts and modules
 - Basic X11 support
 - Open MPI (v2.1 - which is not yet released)
 - Direct execution of Singularity containers (e.g. ./container.sapp [opts])
 - Access to files in your home directory and a scratch directory
 - Existing IO (pipes, stdio, stderr, and stdin) all maintained through container
 - Singularity internal container cache management
 - Standard networking access (exactly as it does on the host)
 - Singularity containers run within existing resource contexts (CGroups and ulimits are maintained)
 - Support for scalable execution of MPI parallel jobs
 - Singularity containers are portable between Linux distributions
<|MERGE_RESOLUTION|>--- conflicted
+++ resolved
@@ -28,11 +28,8 @@
    added SINGULARITYENV_PREPEND_PATH and SINGULARITYENV_APPEND_PATH for users
    wanting to prepend or append to the container PATH at runtime
  - Fix for check_mounted() to check parent directories #1436
-<<<<<<< HEAD
  - Throw errors at build and runtime if NO_NEW_PRIVS is not present and working
-=======
  - Reset umask to 0022 at start to corrrect several errors 
->>>>>>> 54b5f4c1
 
 ## [v2.4.6](https://github.com/singularityware/singularity/releases/tag/2.4.6) (2018-04-04)
 
