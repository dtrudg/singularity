--- conflicted
+++ resolved
@@ -23,16 +23,10 @@
 func init() {
 	CacheListCmd.Flags().SetInterspersed(false)
 
-<<<<<<< HEAD
-	CacheListCmd.Flags().StringSliceVarP(&cacheListTypes, "type", "T", []string{"library", "oci", "blobSum"}, "list of cache types, choose between: library, oci, and blob. Multiple values can be specified separating them with a comma.")
-	CacheListCmd.Flags().SetAnnotation("type", "envkey", []string{"CACHE_LIST_TYPE"})
-
-	CacheListCmd.Flags().BoolVarP(&cacheListSummary, "summary", "s", false, "display a cache summary")
-=======
 	CacheListCmd.Flags().StringSliceVarP(&cacheListTypes, "type", "T", []string{"library", "oci", "blobSum"},
 		"a list of cache types to display, possible entries: library, oci, blob(s), blobSum, all")
 	CacheListCmd.Flags().SetAnnotation("type", "envkey", []string{"TYPE"})
->>>>>>> 17272e01
+	CacheListCmd.Flags().BoolVarP(&cacheListSummary, "summary", "s", false, "display a cache summary")
 
 	CacheListCmd.Flags().BoolVarP(&allList, "all", "a", false, "list all cache types")
 }
