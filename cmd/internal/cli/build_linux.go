--- conflicted
+++ resolved
@@ -106,14 +106,12 @@
 			sylog.Fatalf("While performing build: %v", err)
 		}
 	} else {
-<<<<<<< HEAD
 		imgCache := getCacheHandle()
 		if imgCache == nil {
 			sylog.Fatalf("failed to create an image cache handle")
-=======
+
 		if syscall.Getuid() != 0 && !fakeroot && fs.IsFile(spec) {
 			sylog.Fatalf("You must be the root user, however you can use --remote or --fakeroot to build from a Singularity recipe file")
->>>>>>> c5011b8e
 		}
 
 		err := checkSections()
