// Copyright (c) 2018, Sylabs Inc. All rights reserved.
// This software is licensed under a 3-clause BSD license. Please consult the
// LICENSE.md file distributed with the sources of this project regarding your
// rights to use or distribute this software.

package sources

import (
	"archive/tar"
	"bufio"
	"compress/gzip"
	"context"
	"crypto/sha256"
	"fmt"
	"io"
	"io/ioutil"
	"log"
	"net/http"
	"os"
	"os/user"
	"path"
	"path/filepath"
	"strings"

	"github.com/containers/image/copy"
	"github.com/containers/image/docker"
	dockerarchive "github.com/containers/image/docker/archive"
	dockerdaemon "github.com/containers/image/docker/daemon"
	ociarchive "github.com/containers/image/oci/archive"
	oci "github.com/containers/image/oci/layout"
	"github.com/containers/image/signature"
	"github.com/containers/image/types"
	imgspecv1 "github.com/opencontainers/image-spec/specs-go/v1"
	imagetools "github.com/opencontainers/image-tools/image"
	sytypes "github.com/singularityware/singularity/src/pkg/build/types"
	"github.com/singularityware/singularity/src/pkg/sylog"
	"github.com/singularityware/singularity/src/pkg/util/fs"
)

// OCIConveyorPacker holds stuff that needs to be packed into the bundle
type OCIConveyorPacker struct {
	recipe    sytypes.Definition
	srcRef    types.ImageReference
	b         *sytypes.Bundle
	tmpfsRef  types.ImageReference
	cacheRef  types.ImageReference
	policyCtx *signature.PolicyContext
	imgConfig imgspecv1.ImageConfig
}

// Get downloads container information from the specified source
func (cp *OCIConveyorPacker) Get(recipe sytypes.Definition) (err error) {
	policy := &signature.Policy{Default: []signature.PolicyRequirement{signature.NewPRInsecureAcceptAnything()}}
	cp.policyCtx, err = signature.NewPolicyContext(policy)
	if err != nil {
		return
	}

	cp.recipe = recipe

	switch recipe.Header["bootstrap"] {
	case "docker":
		ref := "//" + recipe.Header["from"]
		cp.srcRef, err = docker.ParseReference(ref)
	case "docker-archive":
		cp.srcRef, err = dockerarchive.ParseReference(recipe.Header["from"])
	case "docker-daemon":
		cp.srcRef, err = dockerdaemon.ParseReference(recipe.Header["from"])
	case "oci":
		cp.srcRef, err = oci.ParseReference(recipe.Header["from"])
	case "oci-archive":
		if os.Geteuid() == 0 {
			// As root, the direct oci-archive handling will work
			cp.srcRef, err = ociarchive.ParseReference(recipe.Header["from"])
		} else {
			// As non-root we need to do a dumb tar extraction first
			tmpDir, err := ioutil.TempDir("", "temp-oci-")
			if err != nil {
				return fmt.Errorf("could not create temporary oci directory: %v", err)
			}
			defer os.RemoveAll(tmpDir)

			refParts := strings.SplitN(recipe.Header["from"], ":", 2)
			err = cp.extractArchive(refParts[0], tmpDir)
			if err != nil {
				return fmt.Errorf("error extracting the OCI archive file: %v", err)
			}
			// We may or may not have had a ':tag' in the source to handle
			if len(refParts) == 2 {
				cp.srcRef, err = oci.ParseReference(tmpDir + ":" + refParts[1])
			} else {
				cp.srcRef, err = oci.ParseReference(tmpDir)
			}
		}

	default:
		return fmt.Errorf("OCI ConveyorPacker does not support %s", recipe.Header["bootstrap"])
	}

	if err != nil {
		return fmt.Errorf("Invalid image source: %v", err)
	}

	cp.b, err = sytypes.NewBundle("sbuild-oci")
	if err != nil {
		return
	}

	// Our cache dir is an OCI directory. We are using this as a 'blob pool'
	// storing all incoming containers under unique tags, which are a hash of
	// their source URI.
	tag := fmt.Sprintf("%x", sha256.Sum256([]byte(recipe.Header["bootstrap"]+recipe.Header["from"])))

	// Use "~/.singularity/cache/oci" which will not clash with any 2.x cache
	// directory.
	usr, err := user.Current()
	if err != nil {
		sylog.Fatalf("Couldn't determine user home directory: %v", err)
	}

	var cacheDir string
	if cacheDir = os.Getenv("SINGULARITY_CACHEDIR"); cacheDir != "" {
		cacheDir = path.Join(os.Getenv("SINGULARITY_CACHEDIR"), "oci")
	} else {
		cacheDir = path.Join(usr.HomeDir, ".singularity", "cache", "oci")
	}

	if _, err := os.Stat(cacheDir); os.IsNotExist(err) {
		sylog.Debugf("Creating oci cache directory: %s", cacheDir)
		if err := fs.MkdirAll(cacheDir, 0755); err != nil {
			sylog.Fatalf("Couldn't create oci cache directory: %v", err)
		}
	}

	cp.cacheRef, err = oci.ParseReference(cacheDir + ":" + tag)
	if err != nil {
		return
	}

	// To to do the RootFS extraction we also have to have a location that
	// contains *only* this image
	cp.tmpfsRef, err = oci.ParseReference(cp.b.Path + ":" + "tmp")

	err = cp.fetch()
	if err != nil {
		log.Fatal(err)
		return
	}

	cp.imgConfig, err = cp.getConfig()
	if err != nil {
		log.Fatal(err)
		return
	}

	return nil
}

// Pack puts relevant objects in a Bundle!
func (cp *OCIConveyorPacker) Pack() (*sytypes.Bundle, error) {

	err := cp.unpackTmpfs()
	if err != nil {
		return nil, fmt.Errorf("While unpacking tmpfs: %v", err)
	}

	err = cp.insertBaseEnv()
	if err != nil {
		return nil, fmt.Errorf("While inserting base environment: %v", err)
	}

	err = cp.insertRunScript()
	if err != nil {
		return nil, fmt.Errorf("While inserting runscript: %v", err)
	}

	err = cp.insertEnv()
	if err != nil {
		return nil, fmt.Errorf("While inserting docker specific environment: %v", err)
	}

	cp.b.Recipe = cp.recipe

	return cp.b, nil
}

func (cp *OCIConveyorPacker) fetch() (err error) {
<<<<<<< HEAD
	err = copy.Image(context.Background(), cp.policyCtx, cp.tmpfsRef, cp.srcRef, &copy.Options{
		ReportWriter: sylog.Writer(),
=======
	// First we are fetching into the cache
	err = copy.Image(context.Background(), cp.policyCtx, cp.cacheRef, cp.srcRef, &copy.Options{
		ReportWriter: os.Stderr,
>>>>>>> 1f11bd51
	})
	if err != nil {
		return err
	}
	// Now we have to fetch from cache into a clean, single image OCI dir
	// so that the rootfs extraction will work
	err = copy.Image(context.Background(), cp.policyCtx, cp.tmpfsRef, cp.cacheRef, &copy.Options{})
	if err != nil {
		return err
	}

	return nil
}

func (cp *OCIConveyorPacker) getConfig() (imgspecv1.ImageConfig, error) {
	img, err := cp.cacheRef.NewImage(context.Background(), nil)
	if err != nil {
		return imgspecv1.ImageConfig{}, err
	}
	defer img.Close()

	imgSpec, err := img.OCIConfig(context.Background())
	if err != nil {
		return imgspecv1.ImageConfig{}, err
	}

	return imgSpec.Config, nil
}

// Perform a dumb tar(gz) extraction with no chown, id remapping etc.
// This is needed for non-root handling of `oci-archive` as the extraction
// by containers/archive is failing when uid/gid don't match local machine
// and we're not root
func (cp *OCIConveyorPacker) extractArchive(src string, dst string) error {
	f, err := os.Open(src)
	if err != nil {
		return err
	}
	defer f.Close()

	r := bufio.NewReader(f)
	header, err := r.Peek(10) //read a few bytes without consuming
	if err != nil {
		return err
	}
	gzipped := strings.Contains(http.DetectContentType(header), "x-gzip")

	if gzipped {
		r, err := gzip.NewReader(f)
		if err != nil {
			return err
		}
		defer r.Close()
	}

	tr := tar.NewReader(r)

	for {
		header, err := tr.Next()

		switch {

		// if no more files are found return
		case err == io.EOF:
			return nil

		// return any other error
		case err != nil:
			return err

		// if the header is nil, just skip it (not sure how this happens)
		case header == nil:
			continue
		}

		// ZipSlip protection - don't escape from dst
		target := filepath.Join(dst, header.Name)
		if !strings.HasPrefix(target, filepath.Clean(dst)+string(os.PathSeparator)) {
			return fmt.Errorf("%s: illegal extraction path", target)
		}

		// check the file type
		switch header.Typeflag {
		// if its a dir and it doesn't exist create it
		case tar.TypeDir:
			if _, err := os.Stat(target); err != nil {
				if err := os.MkdirAll(target, 0755); err != nil {
					return err
				}
			}
		// if it's a file create it
		case tar.TypeReg:
			f, err := os.OpenFile(target, os.O_CREATE|os.O_RDWR, os.FileMode(header.Mode))
			if err != nil {
				return err
			}
			defer f.Close()

			// copy over contents
			if _, err := io.Copy(f, tr); err != nil {
				return err
			}
		}
	}
}

func (cp *OCIConveyorPacker) unpackTmpfs() (err error) {
	refs := []string{"name=tmp"}
	err = imagetools.UnpackLayout(cp.b.Path, cp.b.Rootfs(), "amd64", refs)
	return err
}

func (cp *OCIConveyorPacker) insertBaseEnv() (err error) {
	if err = makeBaseEnv(cp.b.Rootfs()); err != nil {
		sylog.Errorf("%v", err)
	}
	return
}

func (cp *OCIConveyorPacker) insertRunScript() (err error) {
	f, err := os.Create(cp.b.Rootfs() + "/.singularity.d/runscript")
	if err != nil {
		return
	}

	defer f.Close()

	_, err = f.WriteString("#!/bin/sh\n")
	if err != nil {
		return
	}

	if len(cp.imgConfig.Entrypoint) > 0 {
		_, err = f.WriteString("OCI_ENTRYPOINT=\"" + strings.Join(cp.imgConfig.Entrypoint, " ") + "\"\n")
		if err != nil {
			return
		}
	} else {
		_, err = f.WriteString("OCI_ENTRYPOINT=\"\"\n")
		if err != nil {
			return
		}
	}

	if len(cp.imgConfig.Cmd) > 0 {
		_, err = f.WriteString("OCI_CMD=\"" + strings.Join(cp.imgConfig.Cmd, " ") + "\"\n")
		if err != nil {
			return
		}
	} else {
		_, err = f.WriteString("OCI_CMD=\"\"\n")
		if err != nil {
			return
		}
	}

	_, err = f.WriteString(`# ENTRYPOINT only - run entrypoint plus args
if [ -z "$OCI_CMD" ] && [ -n "$OCI_ENTRYPOINT" ]; then
    SINGULARITY_OCI_RUN="${OCI_ENTRYPOINT} $@"
fi

# CMD only - run CMD or override with args
if [ -n "$OCI_CMD" ] && [ -z "$OCI_ENTRYPOINT" ]; then
    if [ $# -gt 0 ]; then
        SINGULARITY_OCI_RUN="$@"
    else
        SINGULARITY_OCI_RUN="${OCI_CMD}"
    fi
fi

# ENTRYPOINT and CMD - run ENTRYPOINT with CMD as default args
# override with user provided args
if [ $# -gt 0 ]; then
    SINGULARITY_OCI_RUN="${OCI_ENTRYPOINT} $@"
else
    SINGULARITY_OCI_RUN="${OCI_ENTRYPOINT} ${OCI_CMD}"
fi

exec $SINGULARITY_OCI_RUN

`)
	if err != nil {
		return
	}

	f.Sync()

	err = os.Chmod(cp.b.Rootfs()+"/.singularity.d/runscript", 0755)
	if err != nil {
		return
	}

	return nil
}

func (cp *OCIConveyorPacker) insertEnv() (err error) {
	f, err := os.Create(cp.b.Rootfs() + "/.singularity.d/env/10-docker2singularity.sh")
	if err != nil {
		return
	}

	defer f.Close()

	_, err = f.WriteString("#!/bin/sh\n")
	if err != nil {
		return
	}

	for _, element := range cp.imgConfig.Env {
		_, err = f.WriteString("export " + element + "\n")
		if err != nil {
			return
		}

	}

	f.Sync()

	err = os.Chmod(cp.b.Rootfs()+"/.singularity.d/env/10-docker2singularity.sh", 0755)
	if err != nil {
		return
	}

	return nil
}

// CleanUp removes any tmpfs owned by the conveyorPacker on the filesystem
func (cp *OCIConveyorPacker) CleanUp() {
	os.RemoveAll(cp.b.Path)
}<|MERGE_RESOLUTION|>--- conflicted
+++ resolved
@@ -185,14 +185,9 @@
 }
 
 func (cp *OCIConveyorPacker) fetch() (err error) {
-<<<<<<< HEAD
-	err = copy.Image(context.Background(), cp.policyCtx, cp.tmpfsRef, cp.srcRef, &copy.Options{
-		ReportWriter: sylog.Writer(),
-=======
 	// First we are fetching into the cache
 	err = copy.Image(context.Background(), cp.policyCtx, cp.cacheRef, cp.srcRef, &copy.Options{
-		ReportWriter: os.Stderr,
->>>>>>> 1f11bd51
+		ReportWriter: sylog.Writer(),
 	})
 	if err != nil {
 		return err
