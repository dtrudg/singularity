--- conflicted
+++ resolved
@@ -415,55 +415,21 @@
 		return
 	}
 
-<<<<<<< HEAD
-	pass, err := AskQuestionNoEcho("Enter encryption passphrase : ")
-	if err != nil {
-		return
-	}
-	passRetype, err := AskQuestionNoEcho("Retype your passphrase : ")
-	if err != nil {
-		return
-	}
-	if pass != passRetype {
-		sylog.Warningf("Passwords do not match! Please try again")
-		pass, err = AskQuestionNoEcho("Enter encryption passphrase : ")
-		if err != nil {
-			return
-		}
-		passRetype, err = AskQuestionNoEcho("Retype your passphrase : ")
-		if err != nil {
-			return
-		}
-		if pass != passRetype {
-			return nil, fmt.Errorf("passphrases do not match")
-		}
-	}
-
-	fmt.Printf("Generating Entity and OpenPGP Key Pair...")
-=======
 	// get a password
 	passphrase, err := GetPassphrase(3)
 	if err != nil {
 		return
 	}
 
-	fmt.Printf("Generating Entity and OpenPGP Key Pair... ")
->>>>>>> 30849212
+	fmt.Printf("Generating Entity and OpenPGP Key Pair...")
 	entity, err = openpgp.NewEntity(name, comment, email, conf)
 	if err != nil {
 		return
 	}
-<<<<<<< HEAD
 	fmt.Printf("done\n")
-
-	// encrypt private key
-	if err = EncryptKey(entity, pass); err != nil {
-=======
-	fmt.Printf("Done\n")
 
 	// encrypt private key
 	if err = EncryptKey(entity, passphrase); err != nil {
->>>>>>> 30849212
 		return
 	}
 
